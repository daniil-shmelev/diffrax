--- conflicted
+++ resolved
@@ -1013,11 +1013,7 @@
         t1 = ts[ts_index]
         t0 = ts[ts_index - 1]
 
-<<<<<<< HEAD
-        y0, _, dense_info, solver_state, _ = solver.backward_step(
-=======
         y0, dense_info, solver_state = solver.backward_step(
->>>>>>> 529910e6
             terms, t0, t1, y1, args, solver_state, False
         )
 
@@ -1036,13 +1032,8 @@
             t = saveat_ts[saveat_ts_index]
             grad_y = (ω(grad_ys)[saveat_ts_index]).ω
             _, interp_vjp = eqx.filter_vjp(interpolate, t, t0, t1, dense_info)
-<<<<<<< HEAD
-            interp_grads = interp_vjp(grad_y)
-            grad_dense_info = eqx.apply_updates(grad_dense_info, interp_grads[3])
-=======
             _, _, _, dgrad_dense_info = interp_vjp(grad_y)
             grad_dense_info = eqx.apply_updates(grad_dense_info, dgrad_dense_info)
->>>>>>> 529910e6
             saveat_ts_index = saveat_ts_index - 1
             return saveat_ts_index, grad_dense_info
 
@@ -1054,21 +1045,12 @@
         # Pull gradients back through forward step
 
         _, vjp_fn = eqx.filter_vjp(forward_step, y0, solver_state, args, terms)
-<<<<<<< HEAD
-        dgrad_y1 = vjp_fn((grad_y1, grad_dense_info, grad_state))
-
-        grad_y0 = dgrad_y1[0]
-        grad_state = dgrad_y1[1]
-        grad_args = eqx.apply_updates(grad_args, dgrad_y1[2])
-        grad_terms = eqx.apply_updates(grad_terms, dgrad_y1[3])
-=======
         grad_y0, grad_state, dgrad_args, dgrad_terms = vjp_fn(
             (grad_y1, grad_dense_info, grad_state)
         )
 
         grad_args = eqx.apply_updates(grad_args, dgrad_args)
         grad_terms = eqx.apply_updates(grad_terms, dgrad_terms)
->>>>>>> 529910e6
 
         ts_index = ts_index - 1
 
@@ -1098,11 +1080,7 @@
         grad_terms,
     )
 
-<<<<<<< HEAD
-    state = eqxi.while_loop(cond_fun, grad_step, state, kind="lax")
-=======
     state = jax.lax.while_loop(cond_fun, grad_step, state)
->>>>>>> 529910e6
     _, _, y0, _, grad_y0, grad_state, grad_args, grad_terms = state
 
     # Pull solver_state gradients back onto y0, args, terms.
@@ -1143,24 +1121,6 @@
                 "`max_steps=None` is incompatible with `ReversibleAdjoint`."
             )
 
-<<<<<<< HEAD
-        if jtu.tree_structure(saveat.subs, is_leaf=_is_subsaveat) != jtu.tree_structure(
-            0
-        ):
-            raise NotImplementedError(
-                "Cannot use `adjoint=ReversibleAdjoint()` with `SaveAt(subs=...)`."
-            )
-
-        if saveat.dense or saveat.subs.steps:
-            raise NotImplementedError(
-                "Cannot use `adjoint=ReversibleAdjoint()` with "
-                "`saveat=SaveAt(steps=True)` or saveat=SaveAt(dense=True)`."
-            )
-
-        if saveat.subs.fn is not save_y:
-            raise NotImplementedError(
-                "Cannot use `adjoint=ReversibleAdjoint()` with `saveat=SaveAt(fn=...)`."
-=======
         if (
             jtu.tree_structure(saveat.subs, is_leaf=_is_subsaveat)
             != jtu.tree_structure(0)
@@ -1172,7 +1132,6 @@
                 """`ReversibleAdjoint` is only compatible with the following `SaveAt` 
                 properties: `t0`, `t1`, `ts`, `fn=save_y` (default).
                 """
->>>>>>> 529910e6
             )
 
         if event is not None:
@@ -1185,23 +1144,6 @@
                 "`adjoint=ReversibleAdjoint()` does not support `UnsafeBrownianPath`. "
                 "Consider using `VirtualBrownianTree` instead."
             )
-<<<<<<< HEAD
-        if is_sde(terms):
-            if isinstance(solver, AbstractItoSolver):
-                raise NotImplementedError(
-                    f"`{solver.__class__.__name__}` converges to the Itô solution. "
-                    "However `ReversibleAdjoint` currently only supports Stratonovich "
-                    "SDEs."
-                )
-            elif not isinstance(solver, AbstractStratonovichSolver):
-                warnings.warn(
-                    f"{solver.__class__.__name__} is not marked as converging to "
-                    "either the Itô or the Stratonovich solution. Note that "
-                    "`ReversibleAdjoint` will only produce the correct solution for "
-                    "Stratonovich SDEs."
-                )
-=======
->>>>>>> 529910e6
 
         y = init_state.y
         init_state = eqx.tree_at(lambda s: s.y, init_state, object())
