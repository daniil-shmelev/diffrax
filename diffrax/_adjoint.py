--- conflicted
+++ resolved
@@ -18,25 +18,18 @@
 from ._custom_types import Args, BoolScalarLike, DenseInfo, RealScalarLike, VF, Y
 from ._heuristics import is_sde, is_unsafe_sde
 from ._saveat import save_y, SaveAt, SubSaveAt
-<<<<<<< HEAD
 from ._solution import RESULTS, update_result
 from ._solver import (
     AbstractAdaptiveSolver,
     AbstractItoSolver,
     AbstractRungeKutta,
     AbstractSolver,
+    AbstractSRK,
     AbstractStratonovichSolver,
     AbstractWrappedSolver,
     LeapfrogMidpoint,
     ReversibleHeun,
     SemiImplicitEuler,
-=======
-from ._solver import (
-    AbstractItoSolver,
-    AbstractRungeKutta,
-    AbstractSRK,
-    AbstractStratonovichSolver,
->>>>>>> 4a308b83
 )
 from ._term import AbstractTerm, AdjointTerm
 
@@ -885,7 +878,6 @@
         return final_state, aux_stats
 
 
-<<<<<<< HEAD
 # Reversible Adjoint custom vjp computes gradients w.r.t.
 # - y, corresponding to the initial state;
 # - args, corresponding to explicit parameters;
@@ -1113,25 +1105,10 @@
     """
 
     l: float = 0.999
-=======
-class ForwardMode(AbstractAdjoint):
-    """Enables support for forward-mode automatic differentiation (like `jax.jvp` or
-    `jax.jacfwd`) through [`diffrax.diffeqsolve`][]. (As such this shouldn't really be
-    called an 'adjoint' method -- which is a word that refers to any kind of
-    reverse-mode autodifferentiation. Ah well.)
-
-    This is useful when we have many more outputs than inputs to a function - for
-    instance during parameter inference for ODE models with least-squares solvers such
-    as
-    [`optimistix.LevenbergMarquardt`](https://docs.kidger.site/optimistix/api/least_squares/#optimistix.LevenbergMarquardt),
-    that operate on the residuals.
-    """  # noqa: E501
->>>>>>> 4a308b83
 
     def loop(
         self,
         *,
-<<<<<<< HEAD
         args,
         terms,
         solver,
@@ -1320,7 +1297,24 @@
         self, terms: PyTree[AbstractTerm], t0: RealScalarLike, y0: Y, args: Args
     ) -> VF:
         return self.solver.func(terms, t0, y0, args)
-=======
+
+
+class ForwardMode(AbstractAdjoint):
+    """Enables support for forward-mode automatic differentiation (like `jax.jvp` or
+    `jax.jacfwd`) through [`diffrax.diffeqsolve`][]. (As such this shouldn't really be
+    called an 'adjoint' method -- which is a word that refers to any kind of
+    reverse-mode autodifferentiation. Ah well.)
+
+    This is useful when we have many more outputs than inputs to a function - for
+    instance during parameter inference for ODE models with least-squares solvers such
+    as
+    [`optimistix.LevenbergMarquardt`](https://docs.kidger.site/optimistix/api/least_squares/#optimistix.LevenbergMarquardt),
+    that operate on the residuals.
+    """  # noqa: E501
+
+    def loop(
+        self,
+        *,
         solver,
         throw,
         passed_solver_state,
@@ -1343,5 +1337,4 @@
             outer_while_loop=outer_while_loop,
             **kwargs,
         )
-        return final_state
->>>>>>> 4a308b83
+        return final_state