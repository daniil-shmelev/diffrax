--- conflicted
+++ resolved
@@ -101,11 +101,7 @@
         args: Args,
         solver_state: _SolverState,
         made_jump: BoolScalarLike,
-<<<<<<< HEAD
-    ) -> tuple[Y, _ErrorEstimate, DenseInfo, _SolverState, RESULTS]:
-=======
     ) -> tuple[Y, DenseInfo, _SolverState]:
->>>>>>> 529910e6
         del made_jump
         t0, y0, dt = solver_state
         tm1 = t0 - dt
@@ -118,11 +114,7 @@
         solver_state = jax.lax.cond(
             tm1 > 0, lambda _: (tm1, ym1, dt), lambda _: (t0, y0, dt), None
         )
-<<<<<<< HEAD
-        return y0, None, dense_info, solver_state, RESULTS.successful
-=======
         return y0, dense_info, solver_state
->>>>>>> 529910e6
 
     def func(self, terms: AbstractTerm, t0: RealScalarLike, y0: Y, args: Args) -> VF:
         return terms.vf(t0, y0, args)