from collections.abc import Callable
from typing import ClassVar
from typing_extensions import TypeAlias

import jax.lax as lax
from equinox.internal import ω
from jaxtyping import PyTree

from .._custom_types import Args, BoolScalarLike, DenseInfo, RealScalarLike, VF, Y
from .._local_interpolation import LocalLinearInterpolation
from .._solution import RESULTS
from .._term import AbstractTerm
from .base import (
    AbstractAdaptiveSolver,
    AbstractReversibleSolver,
    AbstractStratonovichSolver,
)


_SolverState: TypeAlias = tuple[PyTree, PyTree]


class ReversibleHeun(
    AbstractReversibleSolver, AbstractAdaptiveSolver, AbstractStratonovichSolver
):
    """Reversible Heun method.

    Algebraically reversible 2nd order method. Has an embedded 1st order method for
    adaptive step sizing. Uses 1st order local linear interpolation for dense/ts output.

    When used to solve SDEs, converges to the Stratonovich solution.

    !!! note
        This solver is algebraically reversible, meaning that the state at `t0` can be
        reconstructed (in closed form) from the state at `t1`. This allows exact
        gradient backpropagation in $O(n)$ time and $O(1)$ memory when using
        [`diffrax.ReversibleAdjoint`][].

    ??? cite "Reference"

        ```bibtex
        @article{kidger2021efficient,
            author={Kidger, Patrick and Foster, James and Li, Xuechen and Lyons, Terry},
            title={{E}fficient and {A}ccurate {G}radients for {N}eural {SDE}s},
            year={2021},
            journal={Advances in Neural Information Processing Systems}
        }
        ```
    """

    term_structure: ClassVar = AbstractTerm
    interpolation_cls: ClassVar[
        Callable[..., LocalLinearInterpolation]
    ] = LocalLinearInterpolation  # TODO use something better than this?

    def order(self, terms):
        return 2

    def strong_order(self, terms):
        return 0.5

    def init(
        self,
        terms: AbstractTerm,
        t0: RealScalarLike,
        t1: RealScalarLike,
        y0: Y,
        args: Args,
    ) -> _SolverState:
        del t1
        vf0 = terms.vf(t0, y0, args)
        return y0, vf0

    def step(
        self,
        terms: AbstractTerm,
        t0: RealScalarLike,
        t1: RealScalarLike,
        y0: Y,
        args: Args,
        solver_state: _SolverState,
        made_jump: BoolScalarLike,
    ) -> tuple[Y, Y, DenseInfo, _SolverState, RESULTS]:
        yhat0, vf0 = solver_state

        vf0 = lax.cond(made_jump, lambda _: terms.vf(t0, y0, args), lambda _: vf0, None)

        control = terms.contr(t0, t1)
        yhat1 = (2 * y0**ω - yhat0**ω + terms.prod(vf0, control) ** ω).ω
        vf1 = terms.vf(t1, yhat1, args)
        y1 = (y0**ω + 0.5 * terms.prod((vf0**ω + vf1**ω).ω, control) ** ω).ω
        y1_error = (0.5 * terms.prod((vf1**ω - vf0**ω).ω, control) ** ω).ω

        dense_info = dict(y0=y0, y1=y1)
        solver_state = (yhat1, vf1)
        return y1, y1_error, dense_info, solver_state, RESULTS.successful

    def backward_step(
        self,
        terms: AbstractTerm,
        t0: RealScalarLike,
        t1: RealScalarLike,
        y1: Y,
        args: Args,
        solver_state: _SolverState,
        made_jump: BoolScalarLike,
<<<<<<< HEAD
    ) -> tuple[Y, Y, DenseInfo, _SolverState, RESULTS]:
=======
    ) -> tuple[Y, DenseInfo, _SolverState]:
>>>>>>> 529910e6
        yhat1, vf1 = solver_state

        control = terms.contr(t0, t1)
        yhat0 = (2 * y1**ω - yhat1**ω - terms.prod(vf1, control) ** ω).ω
        vf0 = terms.vf(t0, yhat0, args)
        y0 = (y1**ω - 0.5 * terms.prod((vf0**ω + vf1**ω).ω, control) ** ω).ω

        dense_info = dict(y0=y0, y1=y1)
        solver_state = (yhat0, vf0)
<<<<<<< HEAD
        return y0, None, dense_info, solver_state, RESULTS.successful
=======
        return y0, dense_info, solver_state
>>>>>>> 529910e6

    def func(self, terms: AbstractTerm, t0: RealScalarLike, y0: Y, args: Args) -> VF:
        return terms.vf(t0, y0, args)<|MERGE_RESOLUTION|>--- conflicted
+++ resolved
@@ -104,11 +104,7 @@
         args: Args,
         solver_state: _SolverState,
         made_jump: BoolScalarLike,
-<<<<<<< HEAD
-    ) -> tuple[Y, Y, DenseInfo, _SolverState, RESULTS]:
-=======
     ) -> tuple[Y, DenseInfo, _SolverState]:
->>>>>>> 529910e6
         yhat1, vf1 = solver_state
 
         control = terms.contr(t0, t1)
@@ -118,11 +114,7 @@
 
         dense_info = dict(y0=y0, y1=y1)
         solver_state = (yhat0, vf0)
-<<<<<<< HEAD
-        return y0, None, dense_info, solver_state, RESULTS.successful
-=======
         return y0, dense_info, solver_state
->>>>>>> 529910e6
 
     def func(self, terms: AbstractTerm, t0: RealScalarLike, y0: Y, args: Args) -> VF:
         return terms.vf(t0, y0, args)